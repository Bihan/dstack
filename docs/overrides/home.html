{% extends "landing.html" %}

{% block scripts %}
{{ super() }}
<script>
    window.$crisp = [];
    window.CRISP_WEBSITE_ID = "ce56e3b2-a23e-4d3f-9e80-e08c61a2b3cb";
    (function () {
        let d = document;
        let s = d.createElement("script");
        s.src = "https://client.crisp.chat/l.js";
        s.async = 1;
        d.getElementsByTagName("head")[0].appendChild(s);
        $crisp.push(["do", "chat:hide"]);
    })();
</script>
<script src="https://unpkg.com/typed.js@2.1.0/dist/typed.umd.js"></script>
<script>
        var typed = new Typed('#typed', {
          strings: ['for AI teams', 'for training', `for deployment of AI models`, `that works with on-prem`,
          'that works with any cloud'],
          backDelay: 5000,
          typeSpeed: 150,
          backSpeed: 100,
          loop: true,
        });
</script>
<script type="text/javascript">
    /*
        new Termynal('#tx-landing__major_feature_training_terminal',
            {
                lineData: [
                    {type: 'input', value: 'dstack run . -f llama-2/train.dstack.yml --gpu 40GB -y'},
                    {delay: 0, value: ' ', class: 'newline'},
                    {
                        delay: 0,
                        value: 'RUN            BACKEND  RESOURCES                      SPOT PRICE',
                        class: 'newline'
                    },
                    {
                        delay: 0,
                        value: 'wet-mangust-7  gcp      12xCPUs, 85GB, 1xA100 (40GB)   yes  $1.20582',
                        class: 'newline'
                    },
                    {delay: 0, value: ' ', class: 'newline'},
                    {delay: 1000, value: 'Provisioning...', class: 'newline'},
                    {type: 'progress', progressPercent: 100, typeDelay: 200},
                    {delay: 0, value: ' ', class: 'newline'},
                    {
                        delay: 5000,
                        value: 'Epoch 0:  100% 1719/1719 [00:18<00:00, 92.32it/s, loss=0.0981, acc=0.969]\n',
                        class: 'newline'
                    },
                    {
                        delay: 5000,
                        value: 'Epoch 1:  100% 1719/1719 [00:18<00:00, 92.32it/s, loss=0.0981, acc=0.969]\n',
                        class: 'newline'
                    },
                    {
                        delay: 5000,
                        value: 'Epoch 2:  100% 1719/1719 [00:18<00:00, 92.32it/s, loss=0.0981, acc=0.969]\n',
                        class: 'newline'
                    },
                    {delay: 0, value: ' ', class: 'newline'},
                ]
            }
        );
        new Termynal('#tx-landing__major_feature_inference_terminal',
            {
                lineData: [
                    {type: 'input', value: 'dstack run . -f llama-2/serve.dstack.yml --gpu 40GB -y'},
                    {delay: 0, value: ' ', class: 'newline'},
                    {
                        delay: 0,
                        value: 'RUN            BACKEND  RESOURCES                      SPOT PRICE',
                        class: 'newline'
                    },
                    {
                        delay: 0,
                        value: 'wet-mangust-8  gcp      12xCPUs, 85GB, 1xA100 (40GB)   yes  $1.20582',
                        class: 'newline'
                    },
                    {delay: 0, value: ' ', class: 'newline'},
                    {delay: 1000, value: 'Provisioning...', class: 'newline'},
                    {type: 'progress', progressPercent: 100, typeDelay: 200},
                    {delay: 0, value: ' ', class: 'newline'},
                    {
                        delay: 0,
                        value: 'Serving HTTP on https://wet-mangust-8.mydomain.com',
                        class: 'newline'
                    },
                    {delay: 0, value: ' ', class: 'newline'},
                    {
                        delay: 0,
                        value: 'To exit, press Ctrl+C.',
                        class: 'newline'
                    },
                    {delay: 0, value: ' ', class: 'newline'},
                ]
            }
        );
    */
</script>
{% endblock %}

{% block content %}
<section class="tx-container">
    <div class="md-grid md-typeset">
        <div class="tx-landing__hero">
            <div class="tx-landing__hero_text">
                <h1>AI container orchestration <br> for everyone</h1>

                <p>
                    dstack is a lightweight alternative to Kubernetes designed to streamline the development,
                    training, and deployment of AI models in the cloud and on-prem, with support for
                    NVIDIA, TPU, and AMD.
                </p>
            </div>

            <div class="tx-landing__hero_buttons">
                <div class="tx-landing__hero_button_container">
                    <!--<a href="https://discord.gg/u8SmfwPpMd" class="md-button md-button-secondary discord">
                        Join the community
                    </a>

                    <div class="tx-landing__hero_button_placeholder">
                        Get support and learn from <br>the community
                    </div>-->

                    <a href="javascript:void(0)"
                       onclick="document.querySelector('#get-started').scrollIntoView({behavior: 'smooth'});"
                       class="md-button md-button--primary"
                       style="min-width: 225px; margin-right: 10px">
                        <span>Get started</span>
                        <!--<span class="icon"><svg viewBox="0 0 13 10" xmlns="http://www.w3.org/2000/svg"><path d="M12.823 4.164L8.954.182a.592.592 0 0 0-.854 0 .635.635 0 0 0 0 .88l2.836 2.92H.604A.614.614 0 0 0 0 4.604c0 .344.27.622.604.622h10.332L8.1 8.146a.635.635 0 0 0 0 .88.594.594 0 0 0 .854 0l3.869-3.982a.635.635 0 0 0 0-.88z" fill-rule="nonzero" fill="currentColor" class="fill-main"></path></svg></span>-->
                    </a>

                    <a href="/docs" class="md-button md-button-secondary"
                       style="min-width: 225px" target="_blank">
                        Documentation
                    </a>

                    <!--<div class="tx-landing__integrations">
                        <div class="tx-landing__integrations_text">
                            Use with any cloud GPU providers
                        </div>

                        <div class="tx-landing__integrations_logos">
                            <img class="logo-xlarge" src="/assets/images/aws-logo.svg" title="Amazon Web Services">
                            <img class="logo-large" src="/assets/images/gcp-logo.svg" title="Google Cloud Platform">
                            <img class="logo-large" src="/assets/images/azure-logo.svg" title="Microsoft Azure">
                            <img class="logo-large" src="/assets/images/lambda-logo.svg" title="Lambda Cloud">
                            <img class="logo-large" src="/assets/images/tensordock-logo.svg" title="TensorDock">
                            <img class="l2go-large" src="/assets/images/vastai-logo.svg" title="Vast.ai">
                        </div>
                    </div>-->

                </div>

                <!--<div class="tx-landing__hero_button_container">

                    <div class="tx-landing__integrations" style="margin-top:15px">
                        <div class="tx-landing__integrations_logos">
                            <img class="logo-xlarge" src="/assets/images/aws-logo.svg" title="Amazon Web Services">
                            <img class="logo-large" src="/assets/images/gcp-logo.svg" title="Google Cloud Platform">
                            <img class="logo-large" src="/assets/images/azure-logo.svg" title="Microsoft Azure">
                            <img class="logo-large" src="/assets/images/lambda-logo.svg" title="Lambda Cloud">
                            <img class="logo-large" src="/assets/images/tensordock-logo.svg" title="TensorDock">
                            <img class="l2go-large" src="/assets/images/vastai-logo.svg" title="Vast.ai">
                        </div>

                        <div class="tx-landing__integrations_text">
                            Use your cloud account
                        </div>
                    </div>
&lt;!&ndash;                    <a href="#"&ndash;&gt;
&lt;!&ndash;                       class="md-button md-button-secondary"&ndash;&gt;
&lt;!&ndash;                       data-tally-open="w7K17R"&ndash;&gt;
&lt;!&ndash;                       style="min-width: 250px"&ndash;&gt;
&lt;!&ndash;                    ><span>Try dstack Cloud</span>&ndash;&gt;
&lt;!&ndash;&lt;!&ndash;                        <span class="icon"><svg viewBox="0 0 13 10" xmlns="http://www.w3.org/2000/svg"><path d="M12.823 4.164L8.954.182a.592.592 0 0 0-.854 0 .635.635 0 0 0 0 .88l2.836 2.92H.604A.614.614 0 0 0 0 4.604c0 .344.27.622.604.622h10.332L8.1 8.146a.635.635 0 0 0 0 .88.594.594 0 0 0 .854 0l3.869-3.982a.635.635 0 0 0 0-.88z" fill-rule="nonzero" fill="currentColor" class="fill-main"></path></svg></span>&ndash;&gt;&ndash;&gt;
&lt;!&ndash;                    </a>&ndash;&gt;

&lt;!&ndash;                    <div class="tx-landing__hero_button_placeholder">&ndash;&gt;
&lt;!&ndash;                        On-demand &amp; reserved <br>&ndash;&gt;
&lt;!&ndash;                        GPU starting at <span class="highlighted">$0.21/h</span> <br>&ndash;&gt;
&lt;!&ndash;                    </div>&ndash;&gt;
                </div>-->
            </div>

            <!--<div class="tx-landing__hero_code">
                <div id="tx-landing__hero_code_terminal" data-termynal>
                </div>
            </div>-->
        </div>

        <div class="tx-landing__major_feature">
            <div class="section">
                <div class="block margin">
                    <h2>Dev environments</h2>
                    <p>Before scheduling a task or deploying a model, you may want to run code interactively.</p>

                    <p>
                        Dev environments allow you to provision a remote machine set up with your code and favorite IDE
                        with just one command.
                    </p>

                    <p>
                        <a href="/docs/dev-environments" target="_blank"
                           class="md-button md-button-secondary small">Learn more</a>
                    </p>
                </div>

                <div class="block large">
                    <img src="https://raw.githubusercontent.com/dstackai/static-assets/main/static-assets/images/dstack-dev-environment.gif"
                         width="800" style="border-radius: 10px">
                </div>
            </div>
        </div>

        <div class="tx-landing__major_feature">
            <div class="section">
                <div class="block large margin">
                    <img src="https://raw.githubusercontent.com/dstackai/static-assets/main/static-assets/images/dstack-task.gif"
                         width="800" style="border-radius: 10px">
                </div>

                <div class="block">
                    <h2>Tasks</h2>

                    <p>A task allows you to schedule a job or run a web app. It lets you configure dependencies,
                        resources, ports, and more. Tasks can be distributed and run on clusters.</p>

                    <p>Tasks are ideal for training and fine-tuning jobs or running apps
                        for development purposes.</p>

                    <p>
                        <a href="/docs/tasks" target="_blank"
                           class="md-button md-button-secondary small">Learn more</a>
                    </p>
                </div>
            </div>
        </div>

        <div class="tx-landing__major_feature">
            <div class="section">
                <div class="block margin">
                    <h2>Services</h2>

                    <p>
                        A service allows you to deploy a web app or a model as a scalable endpoint. It lets you configure
                        dependencies, resources, authorizarion, auto-scaling rules, etc.
                    </p>

                    <p>
                        <a href="/docs/services" target="_blank"
                           class="md-button md-button-secondary small">Learn more</a>
                    </p>
                </div>

                <div class="block large">
                    <img src="https://raw.githubusercontent.com/dstackai/static-assets/main/static-assets/images/dstack-service-openai.gif"
                         width="800" style="border-radius: 10px">
                </div>
            </div>
        </div>

        <div class="tx-landing__major_feature">
            <div class="section">
                <div class="block large margin">
                    <img src="https://raw.githubusercontent.com/dstackai/static-assets/main/static-assets/images/dstack-cloud-ssh-fleet-1.gif"
                         width="800" style="border-radius: 10px">
                </div>

                <div class="block">
                    <h2>Fleets</h2>

                    <p>Fleets enable efficient provisioning and management of clusters and instances, both in the cloud and gem.</p>

                    <p>Once a fleet is created, it can be reused by dev environments, tasks, and services.</p>

                    <p>
                        <a href="/docs/fleets" target="_blank"
                           class="md-button md-button-secondary small">Learn more</a>
                    </p>
                </div>
            </div>
        </div>

<<<<<<< HEAD
        <div class="tx-landing__highlights">
            <div class="tx-landing__highlights_text">
                <h2 id="examples">Examples</h2>
                <!--<p class="tx-landing__bottom_cta_text">
                    dstack is easy to use with any open-source frameworks and models.
                </p>-->
            </div>

            <div class="tx-landing__highlights_grid">
                <a href="/examples/fine-tuning/axolotl" class="feature-cell">
                    <h3>
                        Axolotl
                    </h3>

                    <p>
                        Fine-tune Llama 3 on a custom dataset using Axolotl.
                    </p>
                </a>

                <a href="/examples/fine-tuning/alignment-handbook" class="feature-cell">
                    <h3>
                        Alignment Handbook
                    </h3>

                    <p>
                        Fine-tune Gemma 7B on a custom dataset.
                    </p>
                </a>

                <a href="/examples/fine-tuning/trl" class="feature-cell">
                    <h3>
                        TRL
                    </h3>

                    <p>
                        Fine-tune Llama 3.1 8B on a custom dataset using TRL.
                    </p>
                </a>

                <a href="/examples/accelerators/amd" class="feature-cell sky">
                    <h3>
                        AMD
                    </h3>

                    <p>
                        Learn how to deploy and fine-tune LLMs on AMD.
                    </p>
                </a>

                <a href="/examples/accelerators/tpu" class="feature-cell sky">
                    <h3>
                        TPU
                    </h3>

                    <p>
                        Learn how to deploy and fine-tune LLMs on TPU.
                    </p>
                </a>

                <a href="/examples/llms/llama31" class="feature-cell sky">
                    <h3>
                        Llama 3.1
                    </h3>

                    <p>
                        Learn how to deploy and fine-tune Llama 3.1.
                    </p>
                </a>

                <a href="/examples" class="feature-cell sky">
                    <h3>
                        More examples
                    </h3>

                    <p>
                        Find more examples on training and deploying models.
                    </p>
                </a>
            </div>
        </div>

=======
>>>>>>> a740a0a4
        <div class="tx-landing__bottom_cta">
            <div class="tx-landing__highlights_text">
                <h2>Why ML engineers <span class="heart"></span> dstack</h2>

                <div class="tx-landing__quotes_grid">
                    <div class="cell">
                        <div class="photo">
                            <img src="assets/images/quotes/spott.jpg"/>
                        </div>
                        <h3>Andrew Spott</h3>

                        <h4>ML Engineer at Stealth Startup</h4>

                        <p>
                            Thanks to <strong>@dstack</strong>, I get the convenience of having a personal Slurm cluster
                            and using budget-friendly cloud GPUs, without paying the super-high premiums charged by the
                            big three.
                        </p>
                    </div>

                    <div class="cell">
                        <div class="photo">
                            <img src="assets/images/quotes/alvarobartt.jpg"/>
                        </div>
                        <h3>Alvaro Bartolome</h3>

                        <h4>ML Engineer at Argilla</h4>

                        <p>
                            With <strong>@dstack</strong> it's incredibly easy to define a configuration within a
                            repository
                            and run it without worrying about GPU availability. It lets you focus on
                            data and your research.
                        </p>
                    </div>

                    <div class="cell">
                        <div class="photo">
                            <img src="assets/images/quotes/chansung.jpg"/>
                        </div>
                        <h3>Park Chansung</h3>

                        <h4>ML Researcher at ETRI</h4>

                        <p>
                            Thanks to <strong>@dstack</strong>, I can effortlessly access the top GPU options across
                            different clouds,
                            saving me time and money while pushing my AI work forward.
                        </p>
                    </div>

                    <div class="cell">
                        <div class="photo">
                            <img src="assets/images/quotes/eckart.png"/>
                        </div>
                        <h3>Eckart Burgwedel</h3>

                        <h4>CEO at Uberchord</h4>

                        <p>
                            With <strong>@dstack</strong>, running LLMs on a cloud GPU is as
                            easy as running a local Docker container.
                            It combines the ease of Docker with the auto-scaling capabilities of K8S.
                        </p>
                    </div>

                    <div class="cell">
                        <div class="photo">
                            <img src="assets/images/quotes/cudopete.png"/>
                        </div>
                        <h3>Peter Hill</h3>

                        <h4>Co-Founder at CUDO Compute</h4>

                        <p>
                            <strong>@dstack</strong> simplifies infrastructure provisioning and AI
                            development.
                            If your team is on the lookout for an AI platform, I
                            wholeheartedly recommend <strong>@dstack</strong>.
                        </p>
                    </div>
                </div>
            </div>
        </div>

        <span id="get-started"></span>

        <div class="tx-landing__plans">
            <div class="tx-landing__highlights_text">
                <h2>Get started in a minute</h2>
            </div>

            <div class="tx-landing__plans_cards">
                <div class="plans_card open_source">
                    <div class="plans_card__title">Open-source</div>
                    <div class="plans_card__subtitle-2">
                        Self-hosted
                    </div>
                    <div class="plans_card__subtitle">
                        Use your own cloud accounts or on-prem servers.
                    </div>

                    <div class="plans_card__services">
                        <div class="plans_card__service-item">
                            <img width="32" src="/assets/images/aws-logo.svg" title="Amazon Web Services"
                                 style="padding-top: 5px">
                            <div class="plans_card__service-name">AWS</div>
                        </div>

                        <div class="plans_card__service-item">
                            <img width="20" height="24" src="/assets/images/azure-logo.svg" title="Microsoft Azure">
                            <div class="plans_card__service-name">Azure</div>
                        </div>

                        <div class="plans_card__service-item">
                            <img width="25" height="24" src="/assets/images/gcp-logo.svg" title="Google Cloud Platform">
                            <div class="plans_card__service-name">GCP</div>
                        </div>

                        <div class="plans_card__service-item">
                            <img width="20" height="23" src="/assets/images/lambda-logo.svg" title="Lambda Cloud">
                            <div class="plans_card__service-name">Lambda</div>
                        </div>

                        <div class="plans_card__service-item">
                            <img width="22" height="24" src="/assets/images/runpod-logo.svg" title="RunPod">
                            <div class="plans_card__service-name">RunPod</div>
                        </div>

                        <div class="plans_card__service-item">
                            <img width="22" height="24" src="/assets/images/vastai-logo.svg" title="Vast.ai">
                            <div class="plans_card__service-name">Vast.ai</div>
                        </div>

                        <div class="plans_card__service-item">
                            <img width="20" height="23" src="/assets/images/tensordock-logo.svg" title="TensorDock">
                            <div class="plans_card__service-name">TensorDock</div>
                        </div>

                        <div class="plans_card__service-item">
                            <img width="22" height="24" src="/assets/images/cudo-logo.svg" title="CUDO">
                            <div class="plans_card__service-name">CUDO</div>
                        </div>

                        <div class="plans_card__service-item">
                            <img width="25" height="24" src="/assets/images/oci-logo.svg"
                                 title="Oracle Cloud Infrastructure">
                            <div class="plans_card__service-name">OCI</div>
                        </div>

                        <div class="plans_card__service-item">
                            <img width="22" height="24" src="/assets/images/kubernetes-logo.svg" title="Kubernetes">
                            <div class="plans_card__service-name">K8S</div>
                        </div>

                        <div class="plans_card__service-item">
                            <img width="22" height="24" src="/assets/images/ssh-logo.svg" title="SSH">
                            <div class="plans_card__service-name">SSH</div>
                        </div>
                    </div>

                    <div class="plans_card__buttons">
                        <div class="plans_card__panel">
                            <div class="plans_card__items">
                                <div class="item">Your cloud accounts</div>
                                <div class="item">Your on-prem servers</div>
                                <div class="item">CLI & API</div>
                            </div>
                        </div>

                        <a href="/docs/installation"
                           class="md-button md-button--primary">Install open-source</a>
                        <div class="plans_card__buttons_subtitle">Always free.</div>
                    </div>
                </div>

                <!--<div class="plans_card enterprise">
                    <div class="plans_card__title">Enterprise</div>
                    <div class="plans_card__subtitle-2">
                        Self-hosted
                    </div>
                    <div class="plans_card__subtitle">
                        Use your own cloud accounts or data centers with added security and compliance.
                    </div>

                    <div class="plans_card__services">
                        <div class="plans_card__service-item">
                            <img width="32" src="/assets/images/aws-logo.svg" title="Amazon Web Services"
                                style="padding-top: 5px">
                            <div class="plans_card__service-name">AWS</div>
                        </div>

                        <div class="plans_card__service-item">
                            <img width="20" height="24" src="/assets/images/azure-logo.svg" title="Microsoft Azure">
                            <div class="plans_card__service-name">Azure</div>
                        </div>

                        <div class="plans_card__service-item">
                            <img width="25" height="24" src="/assets/images/gcp-logo.svg" title="Google Cloud Platform">
                            <div class="plans_card__service-name">GCP</div>
                        </div>

                        <div class="plans_card__service-item">
                            <img width="25" height="24" src="/assets/images/oci-logo.svg" title="Oracle Cloud Infrastructure">
                            <div class="plans_card__service-name">OCI</div>
                        </div>

                        <div class="plans_card__service-item">
                            <img width="22" height="24" src="/assets/images/kubernetes-logo.svg" title="Kubernetes">
                            <div class="plans_card__service-name">K8S</div>
                        </div>
                    </div>

                    <div class="plans_card__buttons">
                        <div class="plans_card__panel">
                            <div class="plans_card__items">
                                <div class="item crown">Web console</div>
                                <div class="item crown">Single sign-on</div>
                                <div class="item crown">Audit logs</div>
                                <div class="item">Your cloud accounts</div>
                                <div class="item">Your data centers</div>
                                <div class="item">CLI & API</div>
                            </div>
                        </div>

                        <a href="https://tally.so/r/3jBXP6" target="_blank"
                           class="md-button md-button-secondary external">Request a trial</a>
                        <div class="plans_card__buttons_subtitle">Get a free 60-day trial. Or <a
                            href="https://calendly.com/dstackai/discovery-call" target="_blank">book a demo</a>.
                        </div>
                    </div>
                </div>-->

                <div class="plans_card dstack_sky">
                    <div class="plans_card__title">dstack Sky</div>
                    <div class="plans_card__subtitle-2">
                        Hosted by dstack
                    </div>

                    <div class="plans_card__subtitle">
                        Access GPUs at the best possible rate.
                    </div>

                    <div class="plans_card__services">
                        <div class="plans_card__service-item">
                            <img width="25" height="24" src="/assets/images/dstack-logo-notext.svg"
                                 title="GPU marketplace">
                            <div class="plans_card__service-name">Marketplace</div>
                        </div>

                        <!--<div class="plans_card__service-item">
                            <img width="32" src="/assets/images/aws-logo.svg" title="Amazon Web Services"
                                style="padding-top: 5px">
                            <div class="plans_card__service-name">AWS</div>
                        </div>

                        <div class="plans_card__service-item">
                            <img width="20" height="24" src="/assets/images/azure-logo.svg" title="Microsoft Azure">
                            <div class="plans_card__service-name">Azure</div>
                        </div>

                        <div class="plans_card__service-item">
                            <img width="25" height="24" src="/assets/images/gcp-logo.svg" title="Google Cloud Platform">
                            <div class="plans_card__service-name">GCP</div>
                        </div>

                        <div class="plans_card__service-item">
                            <img width="25" height="24" src="/assets/images/oci-logo.svg" title="Oracle Cloud Infrastructure">
                            <div class="plans_card__service-name">OCI</div>
                        </div>

                        <div class="plans_card__service-item">
                            <img width="20" height="23" src="/assets/images/lambda-logo.svg" title="Lambda Cloud">
                            <div class="plans_card__service-name">Lambda</div>
                        </div>

                        <div class="plans_card__service-item">
                            <img width="20" height="23" src="/assets/images/tensordock-logo.svg" title="TensorDock">
                            <div class="plans_card__service-name">TensorDock</div>
                        </div>

                        <div class="plans_card__service-item">
                            <img width="22" height="24" src="/assets/images/vastai-logo.svg" title="Vast.ai">
                            <div class="plans_card__service-name">Vast.ai</div>
                        </div>

                        <div class="plans_card__service-item">
                            <img width="22" height="24" src="/assets/images/runpod-logo.svg" title="RunPod">
                            <div class="plans_card__service-name">RunPod</div>
                        </div>

                        <div class="plans_card__service-item">
                            <img width="22" height="24" src="/assets/images/cudo-logo.svg" title="CUDO">
                            <div class="plans_card__service-name">CUDO</div>
                        </div>-->
                    </div>

                    <div class="plans_card__buttons">
                        <div class="plans_card__panel">
                            <div class="plans_card__items">
                                <!--<div class="item crown">Web console</div>-->
                                <div class="item crown">GPU marketplace</div>
                                <div class="item">Your cloud accounts</div>
                                <div class="item">Your on-prem servers</div>
                                <div class="item">CLI & API</div>
                            </div>
                        </div>

                        <a href="https://sky.dstack.ai" target="_blank"
                           class="md-button md-button--primary sky external">
                            <span>Sign up now</span>
                            <!--<span class="icon"><svg viewBox="0 0 13 10" xmlns="http://www.w3.org/2000/svg"><path d="M12.823 4.164L8.954.182a.592.592 0 0 0-.854 0 .635.635 0 0 0 0 .88l2.836 2.92H.604A.614.614 0 0 0 0 4.604c0 .344.27.622.604.622h10.332L8.1 8.146a.635.635 0 0 0 0 .88.594.594 0 0 0 .854 0l3.869-3.982a.635.635 0 0 0 0-.88z" fill-rule="nonzero" fill="currentColor" class="fill-main"></path></svg></span>-->
                        </a>
                        <div class="plans_card__buttons_subtitle">Pay per compute.</div>
                    </div>
                </div>
            </div>
        </div>

        <div class="tx-faq">
            <div class="tx-landing__highlights_text">
                <h2>FAQ</h2>
            </div>

            <div class="tx-faq__list">
                <div class="tx-faq__item">
                    <div class="tx-faq__item-title">
                        What is dstack?
                        <div class="tx-faq__item-title-icon">
                        </div>
                    </div>

                    <div class="tx-faq__item-body">
                        <p>
                            dstack is an open-source orchestration engine that simplifies developing, training, and
                            deploying AI
                            models, as well as managing clusters on any cloud or data center.
                            It provides a unified interface to manage AI model development at any scale,
                            whether in the cloud or on-premises.
                        </p>
                        <p>
                            With dstack, you can utilize various cloud providers or on-prem infrastructure, along with
                            any hardware, and leverage open-source frameworks and tools for both training and
                            deployment.
                        </p>
                    </div>
                </div>

                <div class="tx-faq__item">
                    <div class="tx-faq__item-title">
                        How does it compare to Kubernetes?
                        <div class="tx-faq__item-title-icon">
                        </div>
                    </div>

                    <div class="tx-faq__item-body">
                        <p>
                            Both dstack and Kubernetes are container orchestration engines that can be used with cloud
                            and on-prem. The difference is that dstack is much more lightweight and tailored to simplify
                            AI development.
                        </p>
                        <p>First of all, dstack offers an interface tailored for AI, allowing any AI engineer to use it
                            out of the box for development, training, and deployment without needing additional tools or
                            help from the Ops team.</p>
                        <p>
                            dstack, out of the box, supports multiple cloud providers and offers all the features of a
                            managed version of Kubernetes. It's very easy to integrate dstack with new cloud providers.
                        </p>
                        <p>dstack is much easier to use for running containers on on-prem servers. If you have a cluster
                            of on-prem servers, you just need to provide dstack with their hostnames and SSH
                            credentials. dstack will automatically add them as a fleet that you can reuse to run
                            containers.</p>
                    </div>
                </div>

                <div class="tx-faq__item">
                    <div class="tx-faq__item-title">
                        Can I use dstack with Kubernetes?
                        <div class="tx-faq__item-title-icon">
                        </div>
                    </div>

                    <div class="tx-faq__item-body">
                        <p>
                            If you already use Kubernetes, you can set up the dstack server to run containers via
                            Kubernetes. In that case, dstack provides your AI engineers with a simple interface for
                            running dev environments, tasks, and services without involving your Ops team or using any
                            other tools.
                        </p>
                        <p>
                            Unless you're required to use Kubernetes, it's generally recommended to use dstack without
                            Kubernetes and set up cloud accounts and on-prem servers directly via dstack's backends and
                            fleets. In that case, the provisioning of instances will be more efficient and convenient.
                        </p>
                    </div>
                </div>

                <div class="tx-faq__item">
                    <div class="tx-faq__item-title">
                        What is dstack Sky?
                        <div class="tx-faq__item-title-icon">
                        </div>
                    </div>

                    <div class="tx-faq__item-body">
                        <p>
                            If you don't want to host the dstack server yourself or would like to access GPU from the
                            dstack's marketplace, sign up with
                            <a href="https://sky.dstack.ai" target="_blank">dstack Sky</a>.
                        </p>
                        <p>
                            Unlike the open-source dstack where you have to set up and manage the server yourself,
                            dstack Sky takes care of hosting the server on your behalf.
                            Most importantly, dstack Sky offers access to cloud GPUs through its marketplace,
                            ensuring you get them at competitive rates.
                        </p>
                        <p>
                            If needed, you can still configure dstack Sky to use your own cloud accounts or connect to
                            your on-prem servers.
                        </p>
                    </div>
                </div>
            </div>
        </div>

        <div>
            <p>
                Have more questions, want a demo, or need help?
                <br>
                <!--<a href="https://calendly.com/dstackai/discovery-call" target="_blank"
                   class="md-button md-button&#45;&#45;primary sky small external">
                    Contact us
                </a>-->
                <a href="https://discord.gg/u8SmfwPpMd" target="_blank"
                   class="md-button md-button-secondary small external discord">
                    Join Discord
                </a>
            </p>
        </div>
    </div>
</section>
{% endblock %}<|MERGE_RESOLUTION|>--- conflicted
+++ resolved
@@ -286,91 +286,7 @@
                 </div>
             </div>
         </div>
-
-<<<<<<< HEAD
-        <div class="tx-landing__highlights">
-            <div class="tx-landing__highlights_text">
-                <h2 id="examples">Examples</h2>
-                <!--<p class="tx-landing__bottom_cta_text">
-                    dstack is easy to use with any open-source frameworks and models.
-                </p>-->
-            </div>
-
-            <div class="tx-landing__highlights_grid">
-                <a href="/examples/fine-tuning/axolotl" class="feature-cell">
-                    <h3>
-                        Axolotl
-                    </h3>
-
-                    <p>
-                        Fine-tune Llama 3 on a custom dataset using Axolotl.
-                    </p>
-                </a>
-
-                <a href="/examples/fine-tuning/alignment-handbook" class="feature-cell">
-                    <h3>
-                        Alignment Handbook
-                    </h3>
-
-                    <p>
-                        Fine-tune Gemma 7B on a custom dataset.
-                    </p>
-                </a>
-
-                <a href="/examples/fine-tuning/trl" class="feature-cell">
-                    <h3>
-                        TRL
-                    </h3>
-
-                    <p>
-                        Fine-tune Llama 3.1 8B on a custom dataset using TRL.
-                    </p>
-                </a>
-
-                <a href="/examples/accelerators/amd" class="feature-cell sky">
-                    <h3>
-                        AMD
-                    </h3>
-
-                    <p>
-                        Learn how to deploy and fine-tune LLMs on AMD.
-                    </p>
-                </a>
-
-                <a href="/examples/accelerators/tpu" class="feature-cell sky">
-                    <h3>
-                        TPU
-                    </h3>
-
-                    <p>
-                        Learn how to deploy and fine-tune LLMs on TPU.
-                    </p>
-                </a>
-
-                <a href="/examples/llms/llama31" class="feature-cell sky">
-                    <h3>
-                        Llama 3.1
-                    </h3>
-
-                    <p>
-                        Learn how to deploy and fine-tune Llama 3.1.
-                    </p>
-                </a>
-
-                <a href="/examples" class="feature-cell sky">
-                    <h3>
-                        More examples
-                    </h3>
-
-                    <p>
-                        Find more examples on training and deploying models.
-                    </p>
-                </a>
-            </div>
-        </div>
-
-=======
->>>>>>> a740a0a4
+      
         <div class="tx-landing__bottom_cta">
             <div class="tx-landing__highlights_text">
                 <h2>Why ML engineers <span class="heart"></span> dstack</h2>
