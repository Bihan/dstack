--- conflicted
+++ resolved
@@ -2,15 +2,11 @@
 name: tpu-vscode
 # Launches a dev environment to play with TGI
 # Refer to Note section in README.md for more information about the image.
-<<<<<<< HEAD
 image: sjbbihan/optimum-tpu:latest_beta
-=======
-image: sjbbihan/optimum-tpu:latest
->>>>>>> e415ac9b
 
 ide: vscode
 
 spot_policy: auto
 
 resources:
-  gpu: tpu-v5litepod-8+  gpu: v5litepod-8