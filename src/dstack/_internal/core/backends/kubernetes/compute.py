--- conflicted
+++ resolved
@@ -50,13 +50,9 @@
     Resources,
     SSHConnectionParams,
 )
-<<<<<<< HEAD
-from dstack._internal.core.models.resources import CPUSpec, Memory
 from dstack._internal.core.models.routers import AnyRouterConfig
-=======
 from dstack._internal.core.models.placement import PlacementGroup
 from dstack._internal.core.models.resources import CPUSpec, GPUSpec, Memory
->>>>>>> 5bb7e6fb
 from dstack._internal.core.models.runs import Job, JobProvisioningData, Requirements, Run
 from dstack._internal.core.models.volumes import Volume
 from dstack._internal.utils.common import get_or_error, parse_memory
@@ -991,13 +987,9 @@
     )
 
 
-<<<<<<< HEAD
 def _get_gateway_commands(
     authorized_keys: List[str], router: Optional[AnyRouterConfig] = None
 ) -> List[str]:
-=======
-def _get_gateway_commands(authorized_keys: list[str]) -> list[str]:
->>>>>>> 5bb7e6fb
     authorized_keys_content = "\n".join(authorized_keys).strip()
     gateway_commands = " && ".join(get_dstack_gateway_commands(router=router))
     quoted_gateway_commands = shlex.quote(gateway_commands)
